--- conflicted
+++ resolved
@@ -5,7 +5,11 @@
 import { Prism as SyntaxHighlighter } from 'react-syntax-highlighter';
 import { vs } from 'react-syntax-highlighter/dist/cjs/styles/prism';
 import { Card } from '@/components/ui/card';
-import { HoverCard, HoverCardContent, HoverCardTrigger } from '@/components/ui/hover-card';
+import {
+  HoverCard,
+  HoverCardContent,
+  HoverCardTrigger,
+} from '@/components/ui/hover-card';
 import { motion, AnimatePresence } from 'framer-motion';
 import ReactFlow, {
   Node,
@@ -15,17 +19,16 @@
   useNodesState,
   useEdgesState,
   ConnectionLineType,
-  getStraightPath,
-  BaseEdge,
+  Position,
   EdgeProps,
   NodeProps,
-  Handle,
-  Position,
-  Panel,
 } from 'reactflow';
 import 'reactflow/dist/style.css';
 
-// Enhanced code type with line-specific annotations
+/* ------------------------------------------------------------------ */
+/* ----------------------------- Types ------------------------------ */
+/* ------------------------------------------------------------------ */
+
 interface CodeWithAnnotations {
   filename: string;
   language: string;
@@ -44,158 +47,184 @@
   }[];
 }
 
-// File node component
+/* ------------------------------------------------------------------ */
+/* ------------------------- Helper utils --------------------------- */
+/* ------------------------------------------------------------------ */
+
+const getFileExtension = (name: string) => {
+  const p = name.split('.');
+  return p.length > 1 ? p[p.length - 1].toLowerCase() : '';
+};
+
+const getFileIcon = (ext: string) => {
+  switch (ext) {
+    case 'js':
+      return '📜';
+    case 'jsx':
+      return '⚛️';
+    case 'ts':
+      return '📘';
+    case 'tsx':
+      return '⚛️';
+    case 'json':
+      return '🔧';
+    case 'md':
+      return '📝';
+    case 'css':
+      return '🎨';
+    case 'html':
+      return '🌐';
+    case 'py':
+      return '🐍';
+    case 'rb':
+      return '💎';
+    case 'php':
+      return '🐘';
+    case 'java':
+      return '☕';
+    case 'go':
+      return '🐹';
+    case 'rust':
+    case 'rs':
+      return '🦀';
+    case 'c':
+    case 'cpp':
+    case 'h':
+      return '⚙️';
+    case 'sh':
+      return '🐚';
+    case 'yml':
+    case 'yaml':
+      return '📋';
+    case 'svg':
+    case 'png':
+    case 'jpg':
+    case 'jpeg':
+      return '🖼️';
+    default:
+      return '📄';
+  }
+};
+
+const prepareCodeLines = (
+  code: string,
+  annotations?: { line: number; comment: string }[]
+) => {
+  return {
+    lines: code.split('\n'),
+    annotatedLines: new Set(annotations?.map((a) => a.line) ?? []),
+    getAnnotation: (lineNum: number) =>
+      annotations?.find((a) => a.line === lineNum)?.comment ?? null,
+  };
+};
+
+/* ------------------------------------------------------------------ */
+/* --------------------- Custom render components ------------------- */
+/* ------------------------------------------------------------------ */
+
+/* --------- Node used inside React-Flow graph ---------- */
 function FileNode({ data, selected }: NodeProps) {
-  // Extract file extension from filename
-  const getFileExtension = (name: string) => {
-    const parts = name.split('.');
-    return parts.length > 1 ? parts[parts.length - 1].toLowerCase() : '';
-  };
-
-  const getFileIcon = (ext: string) => {
-    switch (ext) {
-      case 'js':
-        return '📜';
-      case 'jsx':
-        return '⚛️';
-      case 'ts':
-        return '📘';
-      case 'tsx':
-        return '⚛️';
-      case 'json':
-        return '🔧';
-      case 'md':
-        return '📝';
-      case 'css':
-        return '🎨';
-      case 'html':
-        return '🌐';
-      case 'py':
-        return '🐍';
-      case 'rb':
-        return '💎';
-      case 'php':
-        return '🐘';
-      case 'java':
-        return '☕';
-      case 'go':
-        return '🐹';
-      case 'rust':
-      case 'rs':
-        return '🦀';
-      case 'c':
-      case 'cpp':
-      case 'h':
-        return '⚙️';
-      case 'sh':
-        return '🐚';
-      case 'yml':
-      case 'yaml':
-        return '📋';
-      case 'svg':
-      case 'png':
-      case 'jpg':
-      case 'jpeg':
-        return '🖼️';
-      default:
-        return '📄';
-    }
-  };
-  
-  const filename = data.filename;
-  const extension = getFileExtension(filename);
-  const fileIcon = getFileIcon(extension);
-  const shortName = filename.split('/').pop() || filename;
-  
+  const ext = getFileExtension(data.filename);
   return (
-    <div 
-      className={`bg-white rounded-lg shadow-md border transition-all duration-200 ${selected ? 'border-pink-500 scale-105' : 'border-gray-200'}`}
+    <div
+      className={`bg-white rounded-lg shadow-md border transition-all duration-200 ${
+        selected ? 'border-pink-500 scale-105' : 'border-gray-200'
+      }`}
       onClick={data.onClick}
     >
       <Handle type="target" position={Position.Top} style={{ background: '#888' }} />
       <div className="p-3 flex items-center justify-between">
         <div className="flex items-center">
-          <span className="mr-2 text-xl">{fileIcon}</span>
+          <span className="mr-2 text-xl">{getFileIcon(ext)}</span>
           <div className="flex flex-col">
-            <span className="font-medium text-gray-800">{shortName}</span>
+            <span className="font-medium text-gray-800">
+              {data.filename.split('/').pop()}
+            </span>
             <span className="text-xs text-gray-500">{data.type}</span>
           </div>
         </div>
         <div className="flex flex-col items-end">
-          <span className="text-xs text-gray-400 uppercase font-medium">{extension}</span>
+          <span className="text-xs text-gray-400 uppercase font-medium">{ext}</span>
           <div className="mt-1 text-xs inline-flex items-center bg-gray-100 px-2 py-0.5 rounded-full text-gray-600">
             <span className="font-medium">{data.lines}</span>
             <span className="ml-1 text-gray-500">lines</span>
           </div>
         </div>
       </div>
-      <Handle type="source" position={Position.Bottom} style={{ background: '#888' }} />
+      <Handle
+        type="source"
+        position={Position.Bottom}
+        style={{ background: '#888' }}
+      />
     </div>
   );
 }
 
-// Custom edge component for animated dotted lines
+/* -------------- Edge with dotted animation -------------- */
 function FlowEdge({ sourceX, sourceY, targetX, targetY }: EdgeProps) {
   return (
     <path
-      d={`M${sourceX} ${sourceY}L${targetX} ${targetY}`}
+      d={`M${sourceX} ${sourceY} L ${targetX} ${targetY}`}
+      stroke="#aaa"
+      strokeWidth={1.5}
+      strokeDasharray="6 6"
       className="react-flow__edge-path"
-      strokeWidth={1.5}
-      stroke="#aaa"
-      strokeDasharray="6,6"
     />
   );
 }
 
-// Function to add line numbers and highlight annotated lines
-const prepareCodeLines = (code: string, annotations?: { line: number; comment: string }[]) => {
-  const lines = code.split('\n');
-  const hasAnnotations = annotations && annotations.length > 0;
-  
-  return {
-    code,
-    lines,
-    hasAnnotations,
-    annotatedLines: annotations ? new Set(annotations.map(a => a.line)) : new Set(),
-    getAnnotationForLine: (lineNum: number) => 
-      annotations?.find(a => a.line === lineNum)?.comment || null
-  };
-};
-
-// Custom renderer that combines syntax highlighting with annotations
-const CodeRenderer = ({ 
-  code, 
-  language, 
-  annotations 
-}: { 
-  code: string, 
-  language: string, 
-  annotations?: { line: number; comment: string }[] 
-}) => {
-  const codeWithAnnotations = prepareCodeLines(code, annotations);
-  
+/* --------- Code table with inline annotations --------- */
+function CodeRenderer({
+  code,
+  language,
+  annotations,
+}: {
+  code: string;
+  language: string;
+  annotations?: { line: number; comment: string }[];
+}) {
+  const { lines, annotatedLines, getAnnotation } = useMemo(
+    () => prepareCodeLines(code, annotations),
+    [code, annotations]
+  );
+
   return (
-    <div className="bg-white overflow-auto max-h-[600px] scrollbar-thin scrollbar-thumb-gray-300 scrollbar-track-transparent">
+    <div className="bg-white overflow-auto max-h-[600px] scrollbar-thin scrollbar-thumb-gray-300">
       <table className="min-w-full border-collapse">
         <tbody>
-          {code.split('\n').map((line, lineIdx) => {
-            const lineNumber = lineIdx + 1;
-            const hasAnnotation = codeWithAnnotations.annotatedLines.has(lineNumber);
-            const annotation = codeWithAnnotations.getAnnotationForLine(lineNumber);
-            
+          {lines.map((ln, idx) => {
+            const n = idx + 1;
+            const ann = annotatedLines.has(n) ? getAnnotation(n) : null;
             return (
-              <tr key={lineIdx} className={hasAnnotation ? "bg-blue-50 backdrop-blur-sm" : "hover:bg-gray-50"}>
+              <tr
+                key={idx}
+                className={
+                  ann ? 'bg-blue-50 backdrop-blur-sm' : 'hover:bg-gray-50'
+                }
+              >
                 <td className="text-right py-0 pr-4 pl-4 border-r border-gray-300 text-gray-600 select-none w-[1%] font-mono text-xs">
-                  {lineNumber}
+                  {n}
                 </td>
-                <td className="py-1 px-4 font-mono text-sm whitespace-pre text-gray-900">
-                  {/* Direct code display */}
-                  <pre className="m-0 p-0 text-gray-900 font-medium">{line}</pre>
+                <td className="py-1 px-4 font-mono text-sm whitespace-pre">
+                  <SyntaxHighlighter
+                    language={language}
+                    style={vs}
+                    customStyle={{
+                      margin: 0,
+                      padding: 0,
+                      background: 'transparent',
+                      fontSize: 'inherit',
+                      lineHeight: 1.5,
+                    }}
+                    wrapLines
+                  >
+                    {ln}
+                  </SyntaxHighlighter>
                 </td>
-                <td className="w-[30%] pl-4 py-0 text-xs text-gray-900">
-                  {hasAnnotation && (
+                <td className="w-[30%] pl-4 py-0 text-xs">
+                  {ann && (
                     <div className="bg-blue-50 p-2 rounded border-l-2 border-blue-500 shadow-sm">
-                      {annotation}
+                      {ann}
                     </div>
                   )}
                 </td>
@@ -206,509 +235,95 @@
       </table>
     </div>
   );
-};
+}
+
+/* ------------------------------------------------------------------ */
+/* --------------------------- Main comp ---------------------------- */
+/* ------------------------------------------------------------------ */
 
 export default function CodeWalkthrough({ sections }: CodeWalkthroughProps) {
-<<<<<<< HEAD
-  // Group code files by filename to avoid duplication
-  const groupedCodeFiles = sections.reduce((acc, section) => {
-    if (!section.code) return acc;
-    
-    section.code.forEach(codeFile => {
-      const existingIndex = acc.findIndex(item => item.filename === codeFile.filename);
-      
-      if (existingIndex >= 0) {
-        // File already exists, add section reference
-        acc[existingIndex].sections.push({
-          title: section.title,
-          content: section.content,
-          annotations: codeFile.annotations || []
-        });
-      } else {
-        // New file
-        acc.push({
-          ...codeFile,
-          sections: [{
-            title: section.title,
-            content: section.content,
-            annotations: codeFile.annotations || []
-          }]
-        });
-      }
-    });
-    
-    return acc;
-  }, [] as Array<CodeWithAnnotations & { 
-    sections: Array<{ 
-      title: string; 
-      content: string; 
-      annotations: { line: number; comment: string; }[] 
-    }> 
-  }>);
-  
+  /* ---- 1. Flatten every code file across all input sections ---- */
+  const allCodeFiles = useMemo(
+    () =>
+      sections.flatMap((s) =>
+        (s.code ?? []).map((c) => ({
+          ...c,
+          sectionTitle: s.title,
+          sectionContent: s.content,
+        }))
+      ),
+    [sections]
+  );
+
+  /* ---- 2. Select / highlight state ---- */
   const [selectedFile, setSelectedFile] = useState<number | null>(null);
-  const [selectedSection, setSelectedSection] = useState<number>(0);
-  const [hoveredFile, setHoveredFile] = useState<number | null>(null);
-  const [gridView, setGridView] = useState<boolean>(false);
-  const deckRef = useRef<HTMLDivElement>(null);
-
-  // When changing selected file, reset to first section
-  useEffect(() => {
-    setSelectedSection(0);
-  }, [selectedFile]);
-  
-  // Switch to grid view if there are many files
-  useEffect(() => {
-    if (groupedCodeFiles.length > 8) {
-      setGridView(true);
-    }
-  }, [groupedCodeFiles.length]);
-
-  // Function to add line numbers and highlight annotated lines
-  const prepareCodeLines = (code: string, annotations?: { line: number; comment: string }[]) => {
-    const lines = code.split('\n');
-    const hasAnnotations = annotations && annotations.length > 0;
-    
-    return {
-      code,
-      lines,
-      hasAnnotations,
-      annotatedLines: annotations ? new Set(annotations.map(a => a.line)) : new Set(),
-      getAnnotationForLine: (lineNum: number) => 
-        annotations?.find(a => a.line === lineNum)?.comment || null
-    };
-  };
-
-  // Custom renderer that combines syntax highlighting with annotations
-  const CodeRenderer = ({ 
-    code, 
-    language, 
-    annotations 
-  }: { 
-    code: string, 
-    language: string, 
-    annotations?: { line: number; comment: string }[] 
-  }) => {
-    const codeWithAnnotations = prepareCodeLines(code, annotations);
-    
-    return (
-      <div className="bg-[#0D1117] overflow-auto max-h-[600px]">
-        <table className="min-w-full border-collapse">
-          <tbody>
-            {code.split('\n').map((line, lineIdx) => {
-              const lineNumber = lineIdx + 1;
-              const hasAnnotation = codeWithAnnotations.annotatedLines.has(lineNumber);
-              const annotation = codeWithAnnotations.getAnnotationForLine(lineNumber);
-              
-              return (
-                <tr key={lineIdx} className={hasAnnotation ? "bg-[#1C2F45]" : ""}>
-                  <td className="text-right py-0 pr-4 pl-4 border-r border-[#30363D] text-[#6E7681] select-none w-[1%] font-mono text-xs">
-                    {lineNumber}
-                  </td>
-                  <td className="py-0 px-4 font-mono text-sm whitespace-pre">
-                    <SyntaxHighlighter
-                      language={language}
-                      style={vscDarkPlus}
-                      customStyle={{ 
-                        margin: 0,
-                        padding: 0, 
-                        background: 'transparent',
-                        fontSize: 'inherit',
-                        lineHeight: '1.5'
-                      }}
-                      wrapLines={true}
-                    >
-                      {line}
-                    </SyntaxHighlighter>
-                  </td>
-                  <td className="w-[40%] pl-4 py-0">
-                    {hasAnnotation && (
-                      <div className="bg-[#388BFD]/10 p-2.5 rounded text-[#58A6FF] text-xs border-l-2 border-[#388BFD]">
-                        {annotation}
-                      </div>
-                    )}
-                  </td>
-                </tr>
-              );
-            })}
-          </tbody>
-        </table>
-      </div>
-    );
-=======
-  // Flatten all code files from all sections
-  const allCodeFiles = useMemo(() => 
-    sections.flatMap(section => 
-      section.code ? section.code.map(codeFile => ({
-        ...codeFile,
-        sectionTitle: section.title,
-        sectionContent: section.content
-      })) : []
-    ), [sections]
-  );
-  
-  const [selectedFile, setSelectedFile] = useState<number | null>(null);
-  
-  // Toggle selection - clicking same file will deselect it
-  const toggleFileSelection = (index: number) => {
-    setSelectedFile(prev => prev === index ? null : index);
->>>>>>> 0686875f
-  };
-  
-  // Helper function to get file icon
-  const getFileIcon = (ext: string) => {
-    switch (ext) {
-      case 'js':
-        return '📜';
-      case 'jsx':
-        return '⚛️';
-      case 'ts':
-        return '📘';
-      case 'tsx':
-        return '⚛️';
-      case 'json':
-        return '🔧';
-      case 'md':
-        return '📝';
-      case 'css':
-        return '🎨';
-      case 'html':
-        return '🌐';
-      case 'py':
-        return '🐍';
-      case 'rb':
-        return '💎';
-      case 'php':
-        return '🐘';
-      case 'java':
-        return '☕';
-      case 'go':
-        return '🐹';
-      case 'rust':
-      case 'rs':
-        return '🦀';
-      case 'c':
-      case 'cpp':
-      case 'h':
-        return '⚙️';
-      case 'sh':
-        return '🐚';
-      case 'yml':
-      case 'yaml':
-        return '📋';
-      case 'svg':
-      case 'png':
-      case 'jpg':
-      case 'jpeg':
-        return '🖼️';
-      default:
-        return '📄';
-    }
-  };
-  
-  // Generate React Flow nodes and edges for the file diagram
+  const toggleFile = (i: number) =>
+    setSelectedFile((prev) => (prev === i ? null : i));
+
+  /* ---- 3. Build React-Flow nodes / edges ---- */
   const { nodes: initialNodes, edges: initialEdges } = useMemo(() => {
     const nodes: Node[] = [];
     const edges: Edge[] = [];
-    
-    // Use sample files or use allCodeFiles if available
-    const filesToUse = allCodeFiles.length > 0 ? allCodeFiles : [
-      {
-        filename: 'src/components/App.tsx',
-        language: 'tsx',
-        content: 'import React from "react";\nimport { Header } from "./Header";\nimport { Footer } from "./Footer";\nimport { Main } from "./Main";\n\nexport function App() {\n  return (\n    <div className="app">\n      <Header />\n      <Main />\n      <Footer />\n    </div>\n  );\n}',
-      },
-      {
-        filename: 'src/components/Header.tsx',
-        language: 'tsx',
-        content: 'import React from "react";\nimport { Logo } from "./Logo";\nimport { Navigation } from "./Navigation";\n\nexport function Header() {\n  return (\n    <header className="header">\n      <Logo />\n      <Navigation />\n    </header>\n  );\n}',
-      },
-      {
-        filename: 'src/components/Footer.tsx',
-        language: 'tsx',
-        content: 'import React from "react";\n\nexport function Footer() {\n  return (\n    <footer className="footer">\n      <p>© 2023 My Company</p>\n    </footer>\n  );\n}',
-      },
-      {
-        filename: 'src/components/Main.tsx',
-        language: 'tsx',
-        content: 'import React from "react";\nimport { Content } from "./Content";\nimport { Sidebar } from "./Sidebar";\n\nexport function Main() {\n  return (\n    <main className="main">\n      <Content />\n      <Sidebar />\n    </main>\n  );\n}',
-      },
-      {
-        filename: 'src/components/Navigation.tsx',
-        language: 'tsx',
-        content: 'import React from "react";\n\nexport function Navigation() {\n  return (\n    <nav className="navigation">\n      <ul>\n        <li><a href="/">Home</a></li>\n        <li><a href="/about">About</a></li>\n        <li><a href="/contact">Contact</a></li>\n      </ul>\n    </nav>\n  );\n}',
-      },
-    ];
-
-<<<<<<< HEAD
-  // Get an icon for the file type
-  const getFileIcon = (filename: string) => {
-    const ext = getFileExtension(filename);
-    
-    switch (ext) {
-      case 'js':
-        return '📄 JS';
-      case 'jsx':
-        return '⚛️ JSX';
-      case 'ts':
-        return '📘 TS';
-      case 'tsx':
-        return '⚛️ TSX';
-      case 'py':
-        return '🐍 PY';
-      case 'rb':
-        return '💎 RB';
-      case 'go':
-        return '🐹 GO';
-      case 'java':
-        return '☕ JAVA';
-      case 'php':
-        return '🐘 PHP';
-      case 'c':
-      case 'cpp':
-      case 'h':
-        return '⚙️ C/C++';
-      case 'cs':
-        return '🔷 C#';
-      default:
-        return '📄 CODE';
-    }
-  };
-
-  return (
-    <div className="relative mt-10 pb-10">
-      {/* Virtual table surface */}
-      <div className="relative w-full min-h-[500px] bg-gradient-to-b from-[#0D1117] to-[#161B22] rounded-lg p-10 border border-[#30363D] overflow-hidden shadow-2xl">
-        {/* Slight glow/reflection effect */}
-        <div className="absolute top-0 left-0 w-full h-32 bg-gradient-to-b from-[#388BFD]/5 to-transparent"></div>
-        
-        {/* View toggle */}
-        <div className="absolute top-5 right-5">
-          <button
-            onClick={() => setGridView(!gridView)}
-            className="px-3 py-1 bg-[#161B22] text-[#8B949E] rounded-md border border-[#30363D] text-xs hover:bg-[#21262D]"
-          >
-            {gridView ? 'Card View' : 'Grid View'}
-          </button>
-        </div>
-        
-        {/* Card deck or Grid view */}
-        <div ref={deckRef} className="relative w-full">
-          {groupedCodeFiles.length === 0 ? (
-            <div className="w-full text-center py-20 text-[#8B949E]">
-              No code files available
-            </div>
-          ) : gridView ? (
-            // Grid view for many files
-            <div className="grid grid-cols-2 md:grid-cols-3 lg:grid-cols-4 gap-4 mb-8">
-              {groupedCodeFiles.map((file, index) => {
-                const fileColor = getFileColor(file.filename);
-                const sectionCount = file.sections.length;
-                const isSelected = selectedFile === index;
-                
-                return (
-                  <div 
-                    key={`file-grid-${index}`}
-                    className={`p-3 border rounded-md cursor-pointer transition-all ${
-                      isSelected 
-                        ? 'bg-[#1C2F45] border-[#388BFD]' 
-                        : 'bg-[#161B22]/90 border-[#30363D] hover:bg-[#21262D]'
-                    }`}
-                    onClick={() => setSelectedFile(index)}
-                  >
-                    <div className="flex items-center">
-                      <div className="w-3 h-3 rounded-full mr-2" style={{ backgroundColor: fileColor }}></div>
-                      <div className="truncate font-mono text-xs text-[#E6EDF3]">
-                        {file.filename.split('/').pop()}
-                      </div>
-                    </div>
-                    <div className="mt-2 flex justify-between items-center">
-                      <span className="text-xs text-[#8B949E]">{getFileIcon(file.filename)}</span>
-                      {sectionCount > 1 && (
-                        <span className="text-[10px] px-1.5 py-0.5 bg-[#388BFD]/20 text-[#58A6FF] rounded-full">
-                          {sectionCount} parts
-                        </span>
-                      )}
-                    </div>
-                  </div>
-                );
-              })}
-            </div>
-          ) : (
-            // Card view (original fan display)
-            <div className="w-full flex items-center justify-center">
-              <div className="relative w-4/5 h-[220px]">
-                {/* Spread cards */}
-                {groupedCodeFiles.map((file, index) => {
-                  // Calculate position for spread effect
-                  const totalWidth = deckRef.current?.clientWidth || 800;
-                  const cardWidth = Math.min(280, totalWidth / 4);
-                  const spreadWidth = Math.min(totalWidth - cardWidth, groupedCodeFiles.length * 40);
-                  const step = groupedCodeFiles.length > 1 ? spreadWidth / (groupedCodeFiles.length - 1) : 0;
-                  const xPos = (index * step) - (spreadWidth / 2) + (cardWidth / 2);
-                  
-                  // Calculate rotation for fan effect
-                  const maxRotation = 5;
-                  const midpoint = (groupedCodeFiles.length - 1) / 2;
-                  const rotationStep = groupedCodeFiles.length > 1 ? maxRotation * 2 / (groupedCodeFiles.length - 1) : 0;
-                  const rotation = (index - midpoint) * rotationStep;
-                  
-                  const isHovered = hoveredFile === index;
-                  const isSelected = selectedFile === index;
-                  const zIndex = isHovered || isSelected ? 50 : 10 + index;
-                  const yOffset = isHovered ? -20 : 0;
-                  
-                  const fileColor = getFileColor(file.filename);
-                  const sectionCount = file.sections.length;
-                  
-                  return (
-                    <motion.div 
-                      key={`file-${index}`}
-                      className="absolute origin-bottom cursor-pointer"
-                      style={{ 
-                        left: `calc(50% + ${xPos}px)`,
-                        zIndex, 
-                        width: `${cardWidth}px`,
-                        transform: `translateX(-50%) rotate(${rotation}deg)`,
-                      }}
-                      initial={{ y: 0 }}
-                      animate={{ 
-                        y: yOffset,
-                        scale: isSelected ? 1 : isHovered ? 1.05 : 1,
-                        filter: isHovered ? 'brightness(1.2)' : 'brightness(1)'
-                      }}
-                      transition={{ duration: 0.2 }}
-                      onHoverStart={() => !isSelected && setHoveredFile(index)}
-                      onHoverEnd={() => setHoveredFile(null)}
-                      onClick={() => setSelectedFile(index)}
-                    >
-                      <div className={`w-full h-[180px] rounded-md shadow-lg border border-[#30363D] ${
-                        isSelected ? 'bg-[#1C2F45]/90' : 'bg-[#161B22]/90'
-                      } backdrop-blur-sm overflow-hidden`}>
-                        {/* Card header */}
-                        <div className="h-10 px-3 border-b border-[#30363D] flex items-center justify-between">
-                          <div className="flex items-center">
-                            <div className="w-3 h-3 rounded-full mr-2" style={{ backgroundColor: fileColor }}></div>
-                            <span className="font-mono text-xs text-[#E6EDF3] truncate max-w-[180px]">
-                              {file.filename.split('/').pop()}
-                            </span>
-                          </div>
-                          <div className="flex items-center gap-2">
-                            {sectionCount > 1 && (
-                              <span className="text-[10px] px-1.5 py-0.5 bg-[#388BFD]/20 text-[#58A6FF] rounded-full">
-                                {sectionCount} parts
-                              </span>
-                            )}
-                            <span className="text-[10px] text-[#8B949E]">{getFileExtension(file.filename)}</span>
-                          </div>
-                        </div>
-                        
-                        {/* Card preview */}
-                        <div className="h-[140px] overflow-hidden p-3">
-                          <pre className="text-[10px] font-mono text-[#8B949E] overflow-hidden line-clamp-[13]">
-                            <code>{file.content.split('\n').slice(0, 15).join('\n')}</code>
-                          </pre>
-                        </div>
-                      </div>
-                    </motion.div>
-                  );
-                })}
-              </div>
-            </div>
-          )}
-=======
-    // Create file relationship map (simple imports analysis)
-    const fileRelationships: Record<string, string[]> = {};
-    
-    filesToUse.forEach(file => {
-      const importMatches = file.content.match(/import.*from\s+['"](.+)['"]/g) || [];
-      const importedFiles = importMatches.map(match => {
-        const importPath = match.match(/from\s+['"](.+)['"]/)?.[1] || '';
-        // Convert relative imports to full paths (simplified)
-        if (importPath.startsWith('./')) {
-          const dir = file.filename.split('/').slice(0, -1).join('/');
-          return `${dir}/${importPath.substring(2)}`;
-        }
-        return importPath;
+
+    const sample = allCodeFiles.length
+      ? allCodeFiles
+      : [
+          {
+            filename: 'src/components/App.tsx',
+            language: 'tsx',
+            content: `import React from "react";
+import { Header } from "./Header";
+import { Footer } from "./Footer";
+export function App() { return ( <div><Header/><Footer/></div> ); }`,
+          },
+        ];
+
+    sample.forEach((file, idx) => {
+      nodes.push({
+        id: `n-${idx}`,
+        type: 'fileNode',
+        position: { x: 300, y: idx * 160 },
+        data: {
+          ...file,
+          type: 'File',
+          lines: file.content.split('\n').length,
+          onClick: () => toggleFile(idx),
+        },
       });
-      
-      fileRelationships[file.filename] = importedFiles;
-    });
-    
-    // Create nodes for each file
-    filesToUse.forEach((file, index) => {
-      const lines = file.content.split('\n').length;
-      
-      nodes.push({
-        id: `file-${index}`,
-        type: 'fileNode',
-        position: { 
-          x: 400, 
-          y: 120 + index * 200 
-        },
-        data: {
-          filename: file.filename,
-          type: getNodeType(file.filename),
-          lines: lines,
-          language: file.language,
-          onClick: () => toggleFileSelection(index)
-        }
-      });
-    });
-    
-    // Create edges based on imports
-    filesToUse.forEach((file, sourceIndex) => {
-      // Skip the last file as it won't have a next file to connect to
-      if (sourceIndex < filesToUse.length - 1) {
+      if (idx < sample.length - 1) {
         edges.push({
-          id: `edge-${sourceIndex}-${sourceIndex + 1}`,
-          source: `file-${sourceIndex}`,
-          target: `file-${sourceIndex + 1}`,
+          id: `e-${idx}`,
+          source: `n-${idx}`,
+          target: `n-${idx + 1}`,
           animated: true,
-          style: { stroke: '#aaa', strokeWidth: 1.5, strokeDasharray: '5,5' }
-        });
+          type: 'flowEdge',
+        } as Edge);
       }
     });
-    
+
     return { nodes, edges };
   }, [allCodeFiles]);
-  
-  // Determine node type based on filename
-  function getNodeType(filename: string): string {
-    if (filename.includes('component')) return 'Component';
-    if (filename.includes('util')) return 'Utility';
-    if (filename.includes('hook')) return 'Hook';
-    if (filename.includes('context')) return 'Context';
-    if (filename.includes('reducer')) return 'Reducer';
-    if (filename.includes('action')) return 'Action';
-    if (filename.includes('api')) return 'API';
-    if (filename.includes('model')) return 'Model';
-    if (filename.includes('type')) return 'Types';
-    if (filename.includes('test')) return 'Test';
-    if (filename.includes('page')) return 'Page';
-    if (filename.includes('layout')) return 'Layout';
-    return 'File';
-  }
-  
-  // Setup React Flow states
+
+  const nodeTypes = useMemo(() => ({ fileNode: FileNode }), []);
+  const edgeTypes = useMemo(() => ({ flowEdge: FlowEdge }), []);
+
   const [nodes, setNodes, onNodesChange] = useNodesState(initialNodes);
   const [edges, setEdges, onEdgesChange] = useEdgesState(initialEdges);
-  
-  // Define node types
-  const nodeTypes = useMemo(() => ({
-    fileNode: FileNode,
-  }), []);
-  
-  // Define edge types
-  const edgeTypes = useMemo(() => ({
-    flowEdge: FlowEdge,
-  }), []);
-  
+
+  /* ---- 4. Render ------------------------------------------------ */
   return (
     <div className="w-full">
-      <div className={`w-full h-[800px] transition-all duration-500 ease-in-out ${selectedFile !== null ? 'flex items-start justify-between' : 'block'}`}>
-        {/* React Flow visualization */}
-        <div className={`${selectedFile !== null ? 'w-1/2' : 'w-full'} h-full transition-all duration-500 ease-in-out relative`}>
+      <div
+        className={`w-full h-[800px] transition-all duration-500 flex ${
+          selectedFile !== null ? 'items-start justify-between' : 'block'
+        }`}
+      >
+        {/* ---------- Left: dependency graph ---------- */}
+        <div
+          className={`transition-all duration-500 ${
+            selectedFile !== null ? 'w-1/2' : 'w-full'
+          }`}
+        >
           <ReactFlow
             nodes={nodes}
             edges={edges}
@@ -722,156 +337,78 @@
             style={{ background: 'transparent' }}
           >
             <Background color="#ddd" gap={12} size={1} />
-            <Controls showInteractive={false} className="bg-white border-gray-200 text-gray-700" />
+            <Controls showInteractive={false} className="bg-white" />
           </ReactFlow>
->>>>>>> 0686875f
         </div>
-        
-        {/* Selected file detail view */}
+
+        {/* ---------- Right: file detail ---------- */}
         <AnimatePresence>
           {selectedFile !== null && allCodeFiles[selectedFile] && (
             <motion.div
               initial={{ opacity: 0, x: 100, width: 0 }}
               animate={{ opacity: 1, x: 0, width: '48%' }}
               exit={{ opacity: 0, x: 100, width: 0 }}
-              transition={{ duration: 0.5, ease: [0.22, 1, 0.36, 1] }}
+              transition={{ duration: 0.4 }}
               className="h-full overflow-auto"
             >
-              <Card className="w-full h-full border border-gray-200 bg-white backdrop-blur-md rounded-lg overflow-hidden shadow-md">
+              <Card className="w-full h-full border bg-white rounded-lg overflow-hidden shadow-md">
+                {/* header */}
                 <div className="p-5 border-b border-gray-200 bg-white">
                   <div className="flex items-center">
                     <span className="mr-2 text-lg">
-                      {getFileIcon(allCodeFiles[selectedFile].filename.split('.').pop() || '')}
+                      {getFileIcon(
+                        getFileExtension(allCodeFiles[selectedFile].filename)
+                      )}
                     </span>
-                    <h2 className="text-lg font-medium text-gray-800 font-mono">
-                      {allCodeFiles[selectedFile].filename.split('/').pop() || ''}
+                    <h2 className="text-lg font-medium font-mono">
+                      {allCodeFiles[selectedFile].filename.split('/').pop()}
                     </h2>
                   </div>
-                  {allCodeFiles[selectedFile].sectionTitle && (
-                    <p className="mt-2 text-sm text-gray-500">
-                      From section: {allCodeFiles[selectedFile].sectionTitle}
-                    </p>
-                  )}
+                  <p className="mt-2 text-sm text-gray-500">
+                    From section: {allCodeFiles[selectedFile].sectionTitle}
+                  </p>
                 </div>
-                
-<<<<<<< HEAD
-                {selectedFile !== null && groupedCodeFiles[selectedFile] && (
-                  <>
-                    <div className="p-5 border-b border-[#30363D] bg-[#161B22]/70">
-                      <div className="flex items-center">
-                        <div 
-                          className="w-3 h-3 rounded-full mr-2.5" 
-                          style={{ backgroundColor: getFileColor(groupedCodeFiles[selectedFile].filename) }}
-                        ></div>
-                        <h2 className="text-lg font-medium text-[#E6EDF3] font-mono">
-                          {groupedCodeFiles[selectedFile].filename}
-                        </h2>
-                      </div>
-                      
-                      {/* Section tabs if there are multiple sections */}
-                      {groupedCodeFiles[selectedFile].sections.length > 1 && (
-                        <div className="flex flex-wrap gap-2 mt-3">
-                          {groupedCodeFiles[selectedFile].sections.map((section, idx) => (
-                            <button
-                              key={`section-${idx}`}
-                              onClick={() => setSelectedSection(idx)}
-                              className={`px-3 py-1 text-xs rounded-full transition-colors ${
-                                selectedSection === idx 
-                                  ? 'bg-[#388BFD] text-white' 
-                                  : 'bg-[#21262D] text-[#8B949E] hover:bg-[#30363D]'
-                              }`}
-                            >
-                              {section.title}
-                            </button>
-                          ))}
-                        </div>
-                      )}
-                      
-                      <p className="mt-2 text-sm text-[#8B949E]">
-                        From section: {groupedCodeFiles[selectedFile].sections[selectedSection].title}
-                      </p>
-                    </div>
-                    
-                    <div className="p-5">
-                      <div className="prose prose-invert max-w-none mb-6 prose-p:text-[#C9D1D9] prose-headings:text-[#E6EDF3] prose-a:text-[#58A6FF] prose-code:text-[#79C0FF] prose-strong:text-[#E6EDF3] text-sm">
-                        <ReactMarkdown>{groupedCodeFiles[selectedFile].sections[selectedSection].content}</ReactMarkdown>
-                      </div>
-                      
-                      <div className="relative">
-                        <div className="flex justify-between items-center bg-[#161B22] text-xs px-3 py-2 rounded-t-md border-t border-x border-[#30363D]">
-                          <div className="flex items-center">
-                            <div className="w-2.5 h-2.5 rounded-full bg-[#F85149] mr-1.5"></div>
-                            <div className="w-2.5 h-2.5 rounded-full bg-[#DAAA3F] mr-1.5"></div>
-                            <div className="w-2.5 h-2.5 rounded-full bg-[#3FB950] mr-1.5"></div>
-                            <HoverCard>
-                              <HoverCardTrigger asChild>
-                                <span className="font-mono text-xs ml-2 cursor-help text-[#8B949E]">
-                                  {groupedCodeFiles[selectedFile].filename}
-                                </span>
-                              </HoverCardTrigger>
-                              <HoverCardContent className="w-72 bg-[#161B22] border border-[#30363D] text-[#C9D1D9]">
-                                <div className="flex flex-col space-y-1.5">
-                                  <h4 className="text-sm font-medium text-[#58A6FF]">
-                                    Language: {groupedCodeFiles[selectedFile].language}
-                                  </h4>
-                                  <p className="text-xs text-[#8B949E]">
-                                    Look for comment bubbles next to important lines
-                                  </p>
-                                </div>
-                              </HoverCardContent>
-                            </HoverCard>
-                          </div>
-                        </div>
-                        
-                        <div className="relative border-x border-b border-[#30363D] rounded-b-md overflow-hidden">
-                          <CodeRenderer
-                            code={groupedCodeFiles[selectedFile].content}
-                            language={groupedCodeFiles[selectedFile].language}
-                            annotations={groupedCodeFiles[selectedFile].sections[selectedSection].annotations}
-                          />
-                        </div>
-                      </div>
-=======
+
+                {/* markdown + code */}
                 <div className="p-5 bg-white overflow-auto">
                   {allCodeFiles[selectedFile].sectionContent && (
-                    <div className="prose max-w-none mb-6 text-black prose-p:text-black prose-headings:text-black prose-a:text-blue-600 prose-code:text-blue-700 prose-strong:text-black text-sm">
-                      <ReactMarkdown>{allCodeFiles[selectedFile].sectionContent}</ReactMarkdown>
+                    <div className="prose max-w-none mb-6 text-black">
+                      <ReactMarkdown>
+                        {allCodeFiles[selectedFile].sectionContent}
+                      </ReactMarkdown>
                     </div>
                   )}
-                  
+
                   <div className="relative">
-                    <div className="flex justify-between items-center bg-gray-100 text-xs px-3 py-2 rounded-t-md border-t border-x border-gray-300">
-                      <div className="flex items-center">
-                        <div className="w-2.5 h-2.5 rounded-full bg-red-500 mr-1.5"></div>
-                        <div className="w-2.5 h-2.5 rounded-full bg-yellow-500 mr-1.5"></div>
-                        <div className="w-2.5 h-2.5 rounded-full bg-green-500 mr-1.5"></div>
-                        <HoverCard>
-                          <HoverCardTrigger asChild>
-                            <span className="font-mono text-xs ml-2 cursor-help text-gray-700">
-                              {allCodeFiles[selectedFile].filename.split('/').pop() || ''}
-                            </span>
-                          </HoverCardTrigger>
-                          <HoverCardContent className="w-72 bg-white border border-gray-300 text-gray-800">
-                            <div className="flex flex-col space-y-1.5">
-                              <h4 className="text-sm font-medium text-blue-700">
-                                Language: {allCodeFiles[selectedFile].language}
-                              </h4>
-                              <p className="text-xs text-gray-700">
-                                Look for comment bubbles next to important lines
-                              </p>
-                            </div>
-                          </HoverCardContent>
-                        </HoverCard>
-                      </div>
+                    <div className="flex items-center bg-gray-100 text-xs px-3 py-2 rounded-t-md border border-b-0 border-gray-300">
+                      <div className="w-2.5 h-2.5 rounded-full bg-red-500 mr-1.5" />
+                      <div className="w-2.5 h-2.5 rounded-full bg-yellow-500 mr-1.5" />
+                      <div className="w-2.5 h-2.5 rounded-full bg-green-500 mr-1.5" />
+                      <HoverCard>
+                        <HoverCardTrigger asChild>
+                          <span className="font-mono text-xs ml-2 cursor-help text-gray-700">
+                            {allCodeFiles[selectedFile].filename.split('/').pop()}
+                          </span>
+                        </HoverCardTrigger>
+                        <HoverCardContent className="w-72 bg-white border border-gray-300 text-gray-800">
+                          <div className="space-y-1.5">
+                            <h4 className="text-sm font-medium text-blue-700">
+                              Language: {allCodeFiles[selectedFile].language}
+                            </h4>
+                            <p className="text-xs text-gray-700">
+                              Lines with blue background have comments.
+                            </p>
+                          </div>
+                        </HoverCardContent>
+                      </HoverCard>
                     </div>
-                    
-                    <div className="relative border-x border-b border-gray-300 rounded-b-md overflow-hidden">
+
+                    <div className="border border-gray-300 rounded-b-md overflow-hidden">
                       <CodeRenderer
                         code={allCodeFiles[selectedFile].content}
                         language={allCodeFiles[selectedFile].language}
                         annotations={allCodeFiles[selectedFile].annotations}
                       />
->>>>>>> 0686875f
                     </div>
                   </div>
                 </div>
@@ -880,16 +417,6 @@
           )}
         </AnimatePresence>
       </div>
-<<<<<<< HEAD
-      
-      {/* Visual guide to instruct users */}
-      {selectedFile === null && groupedCodeFiles.length > 0 && (
-        <div className="absolute top-1/2 left-1/2 transform -translate-x-1/2 -translate-y-1/2 text-center text-[#8B949E] animate-pulse pointer-events-none">
-          <div className="text-sm">Click on a file to view details</div>
-        </div>
-      )}
-=======
->>>>>>> 0686875f
     </div>
   );
-} +}